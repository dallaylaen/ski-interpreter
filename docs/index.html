--- conflicted
+++ resolved
@@ -276,25 +276,17 @@
         const list = ski.getTerms();
         for (let name of Object.keys(list).sort()) {
             const entry = list[name];
-            const entryBlock = append(view.known, 'div', {class: ['term-def']} );
+            const entryBlock = append(view.known, 'a', {class: ['term-def']} );
             const entryLink = append(entryBlock, 'span', {class: ['ellipsis']});
             entryLink.href='#';
             entryLink.onclick = event => insert(name);
             append(entryLink, 'dt', {
                 content: name,
             });
-<<<<<<< HEAD
             append(entryLink, 'dd', {
                 content: '= '+(entry.note ?? entry.impl.toString({terse: true}))
                     .replaceAll(/\s*->\s*/g, ' &rarr; '),
                 class: ['note'],
-=======
-            append(entryBlock, 'dd', {
-                content: entry.note
-                    ? '= '+entry.note.replaceAll('->', '&rarr;').replaceAll(/\b([a-z])\b/g,"<em>$1</em>")
-                    : '= '+entry.impl.toString().replaceAll('/\s*->\s*/g', ' &rarr; ').replaceAll(/\b([a-z])\b/g,"<em>$1</em>"),
-                class: entry.note ? ['note'] : []
->>>>>>> 120bd928
             });
             const placeholder = append(entryBlock, 'span', {class: [ 'float-right' ], content: '&Xi;'});
             const menu = new Hamburger(placeholder, {right: true});
@@ -309,19 +301,14 @@
             menu.addAction('&cross; remove', () => removeKnown(name));
         }
         if (ski.hasLambdas) {
-            append(view.known, 'div', {
+            append(view.known, 'a', {
                 content: '<dt>x-&gt;y-&gt;y(x)</dt><dd class="note">–&numsp;a generic <a href="https://en.wikipedia.org/wiki/Lambda_calculus" target="_blank">λ-term</a></dd>',
                 class: ['entry']
             });
         }
         if (ski.hasNumbers) {
-<<<<<<< HEAD
-            append(view.known, 'div', {
-                content: '<dt>&lt;n&gt; x y</dt><dd class="note">= x(…(x(y))…)</dd>',
-=======
             append(view.known, 'a', {
                 content: '<dt>&lt;n&gt;</dt><dd><em>x</em> <em>y</em> = <em>x</em>(…(<em>x</em>(<em>y</em>))…)</dd>',
->>>>>>> 120bd928
                 class: ['entry']
             });
         }
@@ -426,9 +413,7 @@
             font-weight: bold;
             margin: 0;
         }
-<<<<<<< HEAD
-
-=======
+
         #known {
             margin: .5ex;
             font-size: .8rem;
@@ -471,7 +456,6 @@
             margin-left: .6ex;
             margin-top: .4ex;
         }
->>>>>>> 120bd928
 
         #teletype > div {
             border: 1px dotted #C8C8C8 !important;
@@ -481,9 +465,7 @@
         #teletype > div ~ div {
             margin-top: -1px;
         }
-<<<<<<< HEAD
-
-=======
+
         
         .con-header {
             padding: 1px 2px;
@@ -508,7 +490,6 @@
             border-radius: .5ex;
             line-height: calc(1lh + .5px);
         }
->>>>>>> 120bd928
     </style>
 </body>
 </html>